import numpy as np
import pandas as pd
from gym import Env
from gym.spaces import Discrete, Box
from typing import Dict, Tuple, Optional, List
from dataclasses import dataclass, field
import os
import yfinance as yf  # Ajout pour WebSocket
import queue  # Ajout pour gérer les mises à jour live
import threading  # Ajout pour lancer le WebSocket en background
import time  # Ajout pour fallback de polling

# 1. CONFIGURATION
@dataclass
class TradingConfig:
    """Configuration de l'environnement de trading."""
    
    # Paramètres financiers
    initial_balance: float = 10_000
    transaction_fee: float = 0.001  # 0.1%
    
    # Paramètres de trading
    allow_short: bool = False  # Pour futures extensions
    max_shares_per_trade: Optional[int] = None
    
    # Récompenses
    reward_type: str = "profit"  # "profit", "sharpe", "sortino"
    risk_free_rate: float = 0.02  # 2% annuel
    
    # Observation
    lookback_window: int = 60  # Fenêtre de prix passés
    include_technical_indicators: bool = True
    
    # Ajout pour mode live
    max_steps_live: int = 1000  # Limite d'étapes en mode live (pour éviter boucle infinie)
    live_initial_timeout_seconds: int = 30  # Timeout initial pour premier tick
    live_step_timeout_seconds: int = 65  # Timeout d'attente de tick par step (aligné 1m)
    ws_silence_seconds_to_fallback: int = 45  # Silence WS avant fallback polling
    polling_interval_seconds: int = 2  # Intervalle polling yfinance

    def __post_init__(self):
        """Validation de la configuration."""
        assert self.initial_balance > 0, "Balance initiale doit être > 0"
        assert 0 <= self.transaction_fee < 0.1, "Frais doivent être entre 0 et 10%"
        assert self.reward_type in ["profit", "sharpe", "sortino"], "Type de récompense invalide"

# 2. PORTFOLIO - Gestion du Portefeuille
class Portfolio:
    """
    Micro-service: Gestion du portefeuille.
    
    Responsabilités:
    - Gérer le cash et les positions
    - Exécuter les ordres avec frais
    - Calculer la valeur nette
    """
    
    def __init__(self, initial_balance: float, transaction_fee: float = 0.001):
        self.initial_balance = initial_balance
        self.transaction_fee = transaction_fee
        self.reset()
    
    def reset(self):
        """Réinitialiser le portefeuille."""
        self.cash = self.initial_balance
        self.shares_held = 0.0
        self.cost_basis = 0.0  # Prix d'achat moyen
        self.trades_history = []
    
    def get_net_worth(self, current_price: float) -> float:
        """Calculer la valeur nette actuelle."""
        return self.cash + self.shares_held * current_price
    
    def execute_buy(self, current_price: float, amount: Optional[float] = None) -> Dict:
        """
        Exécuter un achat.
        
        Args:
            current_price: Prix actuel de l'action
            amount: Montant à investir (None = tout le cash)
        
        Returns:
            Dict avec détails de la transaction
        """
        if amount is None:
            amount = self.cash
        
        # Calculer avec frais
        shares_to_buy = amount / (current_price * (1 + self.transaction_fee))
        cost = shares_to_buy * current_price * (1 + self.transaction_fee)
        
        if cost > self.cash:
            return {"success": False, "reason": "Insufficient funds"}
        
        # Exécuter l'achat
        self.cash -= cost
        self.shares_held += shares_to_buy
        
        # Mettre à jour le coût de base moyen
        self.cost_basis = (self.cost_basis * (self.shares_held - shares_to_buy) + 
                          current_price * shares_to_buy) / self.shares_held if self.shares_held > 0 else 0
        
        trade = {
            "success": True,
            "type": "BUY",
            "shares": shares_to_buy,
            "price": current_price,
            "cost": cost,
            "fee": cost - shares_to_buy * current_price
        }
        self.trades_history.append(trade)
        
        return trade
    
    def execute_sell(self, current_price: float, shares: Optional[float] = None) -> Dict:
        """
        Exécuter une vente.
        
        Args:
            current_price: Prix actuel de l'action
            shares: Nombre d'actions à vendre (None = tout)
        
        Returns:
            Dict avec détails de la transaction
        """
        if shares is None:
            shares = self.shares_held
        
        if shares > self.shares_held:
            return {"success": False, "reason": "Insufficient shares"}
        
        if shares == 0:
            return {"success": False, "reason": "No shares to sell"}
        
        # Calculer avec frais
        revenue = shares * current_price * (1 - self.transaction_fee)
        
        # Exécuter la vente
        self.cash += revenue
        self.shares_held -= shares
        
        trade = {
            "success": True,
            "type": "SELL",
            "shares": shares,
            "price": current_price,
            "revenue": revenue,
            "fee": shares * current_price - revenue,
            "profit": (current_price - self.cost_basis) * shares
        }
        self.trades_history.append(trade)
        
        return trade
    
    def get_state(self, current_price: float) -> Dict:
        """Obtenir l'état actuel du portefeuille."""
        return {
            "cash": self.cash,
            "shares": self.shares_held,
            "net_worth": self.get_net_worth(current_price),
            "position_value": self.shares_held * current_price,
            "unrealized_pnl": (current_price - self.cost_basis) * self.shares_held if self.shares_held > 0 else 0
        }

# 3. REWARD CALCULATOR - Calcul des Récompenses
class RewardCalculator:
    """
    Micro-service: Calcul des récompenses.
    
    Différents types de récompenses:
    - Profit simple: variation du net worth
    - Sharpe ratio: rendement ajusté au risque
    - Sortino ratio: pénalise seulement la volatilité négative
    """
    
    def __init__(self, reward_type: str = "profit", risk_free_rate: float = 0.02):
        self.reward_type = reward_type
        self.risk_free_rate = risk_free_rate / 252  # Taux journalier
        
        # Historique pour calculs statistiques
        self.net_worth_history = []
        self.returns_history = []
    
    def reset(self):
        """Réinitialiser l'historique."""
        self.net_worth_history = []
        self.returns_history = []
    
    def calculate_reward(self, 
                        previous_net_worth: float, 
                        current_net_worth: float,
                        action: int) -> float:
        """
        Calculer la récompense selon le type configuré.
        
        Args:
            previous_net_worth: Valeur nette précédente
            current_net_worth: Valeur nette actuelle
            action: Action prise (0=hold, 1=buy, 2=sell)
        
        Returns:
            reward: Valeur de la récompense
        """
        # Éviter division par zéro
        if previous_net_worth == 0:
            return 0.0
        
        # Calculer le rendement
        returns = (current_net_worth - previous_net_worth) / previous_net_worth
        
        # Mettre à jour l'historique
        self.net_worth_history.append(current_net_worth)
        self.returns_history.append(returns)
        
        # Calculer selon le type
        if self.reward_type == "profit":
            return self._profit_reward(returns)
        elif self.reward_type == "sharpe":
            return self._sharpe_reward()
        elif self.reward_type == "sortino":
            return self._sortino_reward()
        else:
            return returns
    
    def _profit_reward(self, returns: float) -> float:
        """Récompense basée sur le profit simple."""
        return returns
    
    def _sharpe_reward(self) -> float:
        """Récompense basée sur le ratio de Sharpe."""
        if len(self.returns_history) < 2:
            return 0.0
        
        excess_returns = np.array(self.returns_history) - self.risk_free_rate
        
        if np.std(excess_returns) == 0:
            return 0.0
        
        sharpe = np.mean(excess_returns) / np.std(excess_returns)
        return sharpe
    
    def _sortino_reward(self) -> float:
        """Récompense basée sur le ratio de Sortino."""
        if len(self.returns_history) < 2:
            return 0.0
        
        excess_returns = np.array(self.returns_history) - self.risk_free_rate
        downside_returns = excess_returns[excess_returns < 0]
        
        if len(downside_returns) == 0 or np.std(downside_returns) == 0:
            return np.mean(excess_returns)
        
        sortino = np.mean(excess_returns) / np.std(downside_returns)
        return sortino

# 4. OBSERVATION BUILDER - Construction des Observations
class ObservationBuilder:
    """
    Micro-service: Construction des observations.
    
    Responsabilités:
    - Construire le vecteur d'observation
    - Ajouter les indicateurs techniques
    - Intégrer les prédictions externes (LSTM/TFT/LNN)
    """
    
    def __init__(self, 
                 data_columns: List[str],
                 lookback_window: int = 60,
                 include_technical_indicators: bool = True):
        self.data_columns = data_columns
        self.lookback_window = lookback_window
        self.include_technical_indicators = include_technical_indicators
        
        # Calculer la taille de l'observation
        self._calculate_observation_size()
    
    def _calculate_observation_size(self) -> int:
        """Calculer la taille du vecteur d'observation."""
        size = 0
        
        # Portfolio state (3 valeurs)
        size += 3  # cash_normalized, shares_normalized, net_worth_normalized
        
        # Prix actuel (nombre de colonnes dans data)
        size += len(self.data_columns)
        
        # Indicateurs techniques (si activés)
        if self.include_technical_indicators:
            size += 5  # RSI, MACD, signal, BB_position, volume_change
        
        self.observation_size = size
        return size
    
    def build_observation(self,
                         portfolio_state: Dict,
                         current_data: pd.Series,
                         initial_balance: float,
                         external_predictions: Optional[np.ndarray] = None) -> np.ndarray:
        """
        Construire le vecteur d'observation complet.
        
        Args:
            portfolio_state: État du portefeuille
            current_data: Données de marché actuelles
            initial_balance: Balance initiale pour normalisation
            external_predictions: Prédictions LSTM/TFT/LNN (optionnel)
        
        Returns:
            observation: Vecteur d'observation normalisé
        """
        obs = []
        
        # 1. État du portefeuille (normalisé)
        obs.extend([
            portfolio_state["cash"] / initial_balance,
            portfolio_state["shares"],
            portfolio_state["net_worth"] / initial_balance
        ])
        
        # 2. Données de marché actuelles
        obs.extend(current_data.values)
        
        # 3. Indicateurs techniques
        if self.include_technical_indicators:
            obs.extend(self._calculate_technical_indicators(current_data))
        
        # 4. Prédictions externes (pour intégration future)
        if external_predictions is not None:
            obs.extend(external_predictions)
            # Mettre à jour la taille si c'est la première fois
            if len(external_predictions) > 0 and self.observation_size == self._calculate_observation_size():
                self.observation_size += len(external_predictions)
        
        return np.array(obs, dtype=np.float32)
    
    def _calculate_technical_indicators(self, current_data: pd.Series) -> List[float]:
        """
        Calculer des indicateurs techniques basiques.
        
        Note: Version simplifiée. Dans un vrai système, ces indicateurs
        seraient précalculés sur toute la série.
        """
        # Pour l'instant, retourner des valeurs placeholder
        return [
            0.5,  # RSI normalisé (0-1)
            0.0,  # MACD
            0.0,  # Signal
            0.5,  # Bollinger Band position
            0.0   # Volume change
        ]

# 5. TRADING ENVIRONMENT - Environnement Principal
class TradingEnv(Env):
    """
    Environnement de Trading Gym.
    
    Orchestrateur principal qui coordonne:
    - Portfolio: gestion du portefeuille
    - RewardCalculator: calcul des récompenses
    - ObservationBuilder: construction des observations
    
    L'environnement représente:
    - Le marché (données historiques ou live via WebSocket)
    - Votre portefeuille (cash + positions)
    - Les règles de trading (frais, contraintes)
    """
    
    metadata = {'render.modes': ['human']}
    
    def __init__(self, 
                 data: Optional[pd.DataFrame] = None,  # Optionnel si live=True
                 config: Optional[TradingConfig] = None,
                 external_predictions: Optional[np.ndarray] = None,
                 live: bool = False,  # Mode live
                 symbol: Optional[str] = None):  # Symbole pour live
        """
        Initialiser l'environnement de trading.
        
        Args:
            data: DataFrame avec colonnes ['open', 'high', 'low', 'close', 'volume'] (requis si live=False)
            config: Configuration de l'environnement
            external_predictions: Prédictions LSTM/TFT/LNN (optionnel)
            live: Si True, utilise WebSocket Yahoo Finance au lieu de data historique
            symbol: Symbole (ex: "AAPL" ou "BTC-USD") requis en mode live
        """
        super(TradingEnv, self).__init__()
        
        # Configuration
        self.config = config or TradingConfig()
        
        # Mode live
        self.live = live
        self.symbol = symbol.upper() if symbol else None
        
        if self.live:
            if self.symbol is None:
                raise ValueError("Symbole requis en mode live (ex: 'AAPL' ou 'BTC-USD')")
            # Initialiser données live vides
            self.current_data = pd.Series({
                'open': 0.0,
                'high': 0.0,
                'low': 0.0,
                'close': 0.0,
                'volume': 0.0
            }, dtype=float)
            self.data_queue = queue.Queue()  # Pour recevoir mises à jour WebSocket
            self.ws = None
            self.ws_thread = None
        else:
            if data is None:
                raise ValueError("DataFrame 'data' requis en mode historique")
            self.data = data.reset_index(drop=True)
        
        self.external_predictions = external_predictions
        
        # Micro-services
        self.portfolio = Portfolio(
            initial_balance=self.config.initial_balance,
            transaction_fee=self.config.transaction_fee
        )
        self.reward_calculator = RewardCalculator(
            reward_type=self.config.reward_type,
            risk_free_rate=self.config.risk_free_rate
        )
        self.observation_builder = ObservationBuilder(
            data_columns=['open', 'high', 'low', 'close', 'volume'],  # Fixé pour compatibilité live
            lookback_window=self.config.lookback_window,
            include_technical_indicators=self.config.include_technical_indicators
        )
        
        # État de l'environnement
        self.current_step = 0
        self.done = False
        self.previous_net_worth = self.config.initial_balance
        
        # Espaces Gym
        self.action_space = Discrete(4)  # 0=Hold, 1=Buy, 2=Sell, 3=Short
        
        obs_size = self.observation_builder.observation_size
        if external_predictions is not None:
            obs_size += external_predictions.shape[1]
        
        self.observation_space = Box(
            low=-np.inf,
            high=np.inf,
            shape=(obs_size,),
            dtype=np.float32
        )
    
    def reset(self) -> np.ndarray:
        """
        Réinitialiser l'environnement.
        
        Returns:
            observation: Observation initiale
        """
        self.current_step = 0
        self.done = False
        self.previous_net_worth = self.config.initial_balance
        
        self.portfolio.reset()
        self.reward_calculator.reset()
        
        if self.live:
            self._last_ws_tick_ts = time.time()

            def message_handler(message):
                # Handler générique pour messages Yahoo non officiels
                try:
                    if isinstance(message, dict):
                        # Essaye différents formats de clé
                        if self.symbol in message:
                            msg = message[self.symbol]
                        else:
                            msg = message
                        close_val = float(msg.get('price', msg.get('close', self.current_data['close'])))
                        high_val = float(msg.get('day_high', msg.get('dayHigh', self.current_data['high'])))
                        low_val = float(msg.get('day_low', msg.get('dayLow', self.current_data['low'])))
                        open_val = float(msg.get('open_price', msg.get('open', self.current_data['open'])))
                        # volume peut être grand; caster en float pour la Series float
                        vol_raw = msg.get('day_volume', msg.get('dayVolume', self.current_data['volume']))
                        vol_val = float(vol_raw) if vol_raw is not None else float(self.current_data['volume'])
                        self.current_data['close'] = close_val
                        self.current_data['high'] = high_val
                        self.current_data['low'] = low_val
                        self.current_data['open'] = open_val
                        self.current_data['volume'] = vol_val
                        self._last_ws_tick_ts = time.time()
                        self.data_queue.put(self.current_data.copy())
                except Exception:
                    # Ignorer les messages malformés
                    pass

            # Tente WebSocket yfinance (non officiel) puis fallback polling si pas de tick
            try:
                self.ws = yf.WebSocket()
                self.ws.subscribe([self.symbol])
                self.ws_thread = threading.Thread(target=self.ws.listen, args=(message_handler,))
                self.ws_thread.daemon = True
                self.ws_thread.start()
            except Exception:
                # Si création WS échoue, démarrer directement le polling
                self._start_polling_fallback()

            # Thread de surveillance du silence WS -> fallback polling
            def _ws_silence_monitor():
                while True:
                    try:
                        time.sleep(1)
                        if time.time() - getattr(self, '_last_ws_tick_ts', 0) > self.config.ws_silence_seconds_to_fallback:
                            self._start_polling_fallback()
                            break
                    except Exception:
                        break

            mon = threading.Thread(target=_ws_silence_monitor)
            mon.daemon = True
            mon.start()

            print(f"Attente de la première mise à jour live pour {self.symbol}...")
            try:
                self.current_data = self.data_queue.get(timeout=self.config.live_initial_timeout_seconds)
                print(f"✅ Source live active. Prix initial: {self.current_data['close']:.2f}")
            except queue.Empty:
                print("⏰ Aucun tick reçu en 30s via WebSocket. Activation du fallback polling yfinance (1m)...")
                self._start_polling_fallback()
                try:
                    self.current_data = self.data_queue.get(timeout=self.config.live_initial_timeout_seconds)
                    print(f"✅ Fallback polling actif. Prix initial: {self.current_data['close']:.2f}")
                except queue.Empty:
                    print("❌ Échec du fallback polling.")
                    raise TimeoutError("Pas de données live - réseau ou source indisponible.")
        
        return self._get_observation()
    
    def step(self, action: int) -> Tuple[np.ndarray, float, bool, Dict]:
        """
        Exécuter une action dans l'environnement.
        
        Args:
            action: 0 = Hold, 1 = Buy, 2 = Sell
        
        Returns:
            observation: Nouvelle observation
            reward: Récompense
            done: Episode terminé ?
            info: Informations additionnelles
        """
        if self.live:
            try:
                self.current_data = self.data_queue.get(timeout=self.config.live_step_timeout_seconds)
                current_price = self.current_data["close"]
            except queue.Empty:
                print(f"⏰ Pas de tick reçu en {self.config.live_step_timeout_seconds}s. Utilisation de la dernière valeur.")
                current_price = self.current_data["close"]
        else:
            current_price = self.data.iloc[self.current_step]["close"]
        
        trade_result = self._execute_action(action, current_price)
        current_net_worth = self.portfolio.get_net_worth(current_price)
        reward = self.reward_calculator.calculate_reward(
            previous_net_worth=self.previous_net_worth,
            current_net_worth=current_net_worth,
            action=action
        )
        
        self.previous_net_worth = current_net_worth
        self.current_step += 1
        
        if self.live:
            self.done = self.current_step >= self.config.max_steps_live
        else:
            self.done = self.current_step >= len(self.data) - 1
        
        observation = self._get_observation()
        info = {
            "net_worth": current_net_worth,
            "cash": self.portfolio.cash,
            "shares": self.portfolio.shares_held,
            "trade_result": trade_result,
            "step": self.current_step
        }
        
        return observation, reward, self.done, info
    
    def _execute_action(self, action: int, current_price: float) -> Dict:
        """Exécuter l'action via le Portfolio."""
        if action == 1:  # Buy
            return self.portfolio.execute_buy(current_price)
        elif action == 2:  # Sell
            return self.portfolio.execute_sell(current_price)
        elif action == 3:  # Short
            return {"success": True, "type": "SHORT", "note": "Short pas encore implémenté"}
        else:  # Hold
            return {"success": True, "type": "HOLD"}
    
    def _get_observation(self) -> np.ndarray:
        """Construire l'observation via ObservationBuilder."""
        if self.live:
            current_data = self.current_data
            current_price = current_data["close"]
        else:
            current_data = self.data.iloc[self.current_step]
            current_price = current_data["close"]
        
        portfolio_state = self.portfolio.get_state(current_price)
        ext_pred = self.external_predictions[self.current_step] if self.external_predictions is not None else None
        
        return self.observation_builder.build_observation(
            portfolio_state=portfolio_state,
            current_data=current_data,
            initial_balance=self.config.initial_balance,
            external_predictions=ext_pred
        )

    def _start_polling_fallback(self) -> None:
        """Démarrer un thread de polling yfinance (interval 1m) comme fallback live.
        Pousse périodiquement la dernière bougie dans la data_queue.
        """
        def _poll_loop(symbol: str, q: queue.Queue):
            # Première poussée immédiate pour éviter timeout
            while True:
                try:
                    # Récupère la dernière ligne 1m (ou 5m si 1m indisponible)
                    for interval in ("1m", "5m"):
                        hist = yf.Ticker(symbol).history(period="1d", interval=interval)
                        if hist is not None and len(hist) > 0:
                            last = hist.iloc[-1]
                            break
                    else:
                        raise ValueError("Pas de données retournées par yfinance")

                    self.current_data['open'] = float(last.get('Open', last.get('open', self.current_data['open'])))
                    self.current_data['high'] = float(last.get('High', last.get('high', self.current_data['high'])))
                    self.current_data['low'] = float(last.get('Low', last.get('low', self.current_data['low'])))
                    self.current_data['close'] = float(last.get('Close', last.get('close', self.current_data['close'])))
                    self.current_data['volume'] = float(last.get('Volume', last.get('volume', self.current_data['volume'])))
                    q.put(self.current_data.copy())
                except Exception:
                    # En cas d'erreur réseau/parse, on réessaie
                    pass
                time.sleep(self.config.polling_interval_seconds)

        t = threading.Thread(target=_poll_loop, args=(self.symbol, self.data_queue))
        t.daemon = True
        t.start()
    
    def render(self, mode='human'):
        """Afficher l'état actuel de l'environnement."""
        if self.live:
            current_price = self.current_data["close"]
            step_max = self.config.max_steps_live
        else:
            current_price = self.data.iloc[self.current_step]["close"]
            step_max = len(self.data) - 1
        
        portfolio_state = self.portfolio.get_state(current_price)
        
        print(f"\n{'='*60}")
        print(f"Step: {self.current_step}/{step_max} (Mode: {'Live' if self.live else 'Historique'})")
        print(f"{'='*60}")
        print(f"Prix actuel:        ${current_price:.2f}")
        print(f"Cash:               ${portfolio_state['cash']:.2f}")
        print(f"Actions détenues:   {portfolio_state['shares']:.2f}")
        print(f"Valeur position:    ${portfolio_state['position_value']:.2f}")
        print(f"Net Worth:          ${portfolio_state['net_worth']:.2f}")
        print(f"P&L non réalisé:    ${portfolio_state['unrealized_pnl']:.2f}")
        print(f"ROI:                {((portfolio_state['net_worth'] - self.config.initial_balance) / self.config.initial_balance * 100):.2f}%")
        print(f"{'='*60}\n")
    
    def get_portfolio_history(self) -> List[Dict]:
        """Obtenir l'historique des trades."""
        return self.portfolio.trades_history

# 6. FONCTIONS UTILITAIRES POUR CHARGER LES DONNÉES
def load_stock_data_from_csv(csv_path: str, symbol: Optional[str] = None) -> pd.DataFrame:
    """
    Charger les données boursières depuis un fichier CSV.
    
    Args:
        csv_path: Chemin vers le fichier CSV
        symbol: Symbole spécifique à filtrer (optionnel)
    
    Returns:
        DataFrame avec colonnes ['open', 'high', 'low', 'close', 'volume']
        
    Format CSV attendu:
        Symbol,Date,Open,High,Low,Close,Volume
        AAPL,2020-01-02,71.55,72.6,71.29,72.54,135480400
        ...
    """
    try:
        print(f"Chargement des données depuis: {csv_path}")
        data = pd.read_csv(csv_path)
        
        required_columns = ['Symbol', 'Date', 'Open', 'High', 'Low', 'Close', 'Volume']
        missing_columns = [col for col in required_columns if col not in data.columns]
        
        if missing_columns:
            raise ValueError(f"Colonnes manquantes dans le CSV: {missing_columns}")
        
        if symbol:
            symbol = symbol.upper()
            if symbol not in data['Symbol'].values:
                available_symbols = sorted(data['Symbol'].unique())
                print(f"⚠️ Symbole '{symbol}' non trouvé dans le CSV. Symboles disponibles: {', '.join(available_symbols)}")
            data = data[data['Symbol'] == symbol].copy()
            print(f"Filtrage sur le symbole: {symbol}")
        
        data['Date'] = pd.to_datetime(data['Date'])
        data = data.sort_values('Date').reset_index(drop=True)
        
        data = data.rename(columns={
            'Open': 'open',
            'High': 'high', 
            'Low': 'low',
            'Close': 'close',
            'Volume': 'volume'
        })
        
        result_data = data[['open', 'high', 'low', 'close', 'volume']].copy()
        
        if symbol:
            print(f"Données chargées pour {symbol}:")
        else:
            symbols = sorted(data['Symbol'].unique()) if 'Symbol' in data.columns else ['Multiple']
            print(f"Données chargées pour {len(symbols)} symbole(s): {', '.join(symbols[:5])}")
            if len(symbols) > 5:
                print(f"    ... et {len(symbols)-5} autres symboles")
        
        print(f"Période: du {data['Date'].min().strftime('%Y-%m-%d')} au {data['Date'].max().strftime('%Y-%m-%d')}")
        print(f"Nombre de lignes: {len(result_data):,}")
        print(f"Prix moyen: ${result_data['close'].mean():.2f}")
        
        return result_data
        
    except FileNotFoundError:
        raise FileNotFoundError(f"Fichier CSV non trouvé: {csv_path}")
    except Exception as e:
        raise Exception(f"Erreur lors du chargement du CSV: {str(e)}")

def get_available_symbols(csv_path: str) -> List[str]:
    """
    Obtenir la liste des symboles disponibles dans le CSV.
    
    Args:
        csv_path: Chemin vers le fichier CSV
    
    Returns:
        Liste des symboles disponibles
    """
    try:
        data = pd.read_csv(csv_path)
        if 'Symbol' not in data.columns:
            raise ValueError("Colonne 'Symbol' non trouvée dans le CSV")
        
        symbols = sorted(data['Symbol'].unique())
        return symbols
    except Exception as e:
        raise Exception(f"Erreur lors de la lecture des symboles: {str(e)}")

# 7. EXEMPLE D'UTILISATION
if __name__ == "__main__":
    csv_path = "../datatset/top10_stocks_2025_clean_international.csv"
    
    if not os.path.exists(csv_path):
        print(f"Fichier CSV non trouvé: {csv_path}")
        print("Assurez-vous que le chemin est correct et que le fichier existe.")
        exit(1)
    
    print("Démarrage de l'environnement de trading avec données CSV\n")
    
    try:
        available_symbols = get_available_symbols(csv_path)
        print(f"Symboles disponibles ({len(available_symbols)}): {', '.join(available_symbols)}\n")
    except Exception as e:
        print(f"Erreur lors de la lecture des symboles: {e}")
        exit(1)
    
    try:
        symbol = "AAPL"
        print(f"Chargement des données pour {symbol}...")
        data = load_stock_data_from_csv(csv_path, symbol=symbol)
        print(f"Données chargées avec succès!\n")
        
    except Exception as e:
        print(f"Erreur lors du chargement des données: {e}")
        exit(1)
    
    config = TradingConfig(
        initial_balance=10_000,
        transaction_fee=0.001,
        reward_type="profit",
        include_technical_indicators=True,
        lookback_window=60,
        max_steps_live=100
    )
    
<<<<<<< HEAD
    # Créer l'environnement
    print("🔧 Création de l'environnement de trading...")
    env = TradingEnv(data=data, config=config)
    print(f"Environnement créé avec succès!\n")
=======
    print(" Création de l'environnement historique...")
    env_hist = TradingEnv(data=data, config=config)
    print(f"✅ Environnement créé avec succès!\n")
>>>>>>> 4e54da54
    
    # Test historique (simplifié)
    obs = env_hist.reset()
    print(f"Test historique démarré. Observation initiale: {obs.shape}")
    
<<<<<<< HEAD
    # Test de l'environnement avec des actions aléatoires
    print("TEST AVEC ACTIONS ALÉATOIRES")
=======
    print("\n TEST EN MODE LIVE AVEC WEBSOCKET (AAPL)")
>>>>>>> 4e54da54
    print("=" * 50)
    
    env_live = TradingEnv(config=config, live=True, symbol="AAPL")
    
    obs = env_live.reset()
    
    total_reward = 0
    action_names = ['HOLD', 'BUY', 'SELL', 'SHORT']
    
    print("Simulation de quelques étapes live (attente de mises à jour prix)...")
    print("-" * 80)
    print(f"{'Step':<6} {'Action':<6} {'Prix':<8} {'Reward':<12} {'Net Worth':<12} {'Cash':<10} {'Shares':<8}")
    print("-" * 80)
    
    for step in range(20):
        action = env_live.action_space.sample()
        obs, reward, done, info = env_live.step(action)
        total_reward += reward
        
        current_price = env_live.current_data["close"]
        
        print(f"{step+1:<6} {action_names[action]:<6} ${current_price:<7.2f} "
              f"{reward:<11.6f} ${info['net_worth']:<11.2f} "
              f"${info['cash']:<9.2f} {info['shares']:<7.2f}")
        
        if done:
            print(f"\nEpisode live terminé à l'étape {step+1}")
            break
    
    print("-" * 80)
    print(f"Récompense totale: {total_reward:.6f}")
    
    env_live.render()
    
    print(f"\nTest live terminé!")
    print(f"💡 En mode live, les étapes avancent sur chaque mise à jour prix. Ajustez max_steps_live pour plus long.")<|MERGE_RESOLUTION|>--- conflicted
+++ resolved
@@ -797,27 +797,35 @@
         max_steps_live=100
     )
     
-<<<<<<< HEAD
+    print(" Création de l'environnement historique...")
+    env_hist = TradingEnv(data=data, config=config)
+    print(f"✅ Environnement créé avec succès!\n")
     # Créer l'environnement
     print("🔧 Création de l'environnement de trading...")
     env = TradingEnv(data=data, config=config)
     print(f"Environnement créé avec succès!\n")
-=======
-    print(" Création de l'environnement historique...")
-    env_hist = TradingEnv(data=data, config=config)
-    print(f"✅ Environnement créé avec succès!\n")
->>>>>>> 4e54da54
     
     # Test historique (simplifié)
     obs = env_hist.reset()
     print(f"Test historique démarré. Observation initiale: {obs.shape}")
     
-<<<<<<< HEAD
+    print("\n TEST EN MODE LIVE AVEC WEBSOCKET (AAPL)")
+    # Informations sur l'environnement
+    print("📊 INFORMATIONS SUR L'ENVIRONNEMENT")
+    print("=" * 50)
+    print(f"Symbole:                {symbol}")
+    print(f"Balance initiale:       ${config.initial_balance:,}")
+    print(f"Frais de transaction:   {config.transaction_fee*100:.1f}%")
+    print(f"Type de récompense:     {config.reward_type}")
+    print(f"Taille observation:     {env.observation_space.shape[0]}")
+    print(f"Actions possibles:      {env.action_space.n} (Hold, Buy, Sell, Short)")
+    print(f"Données disponibles:    {len(data)} jours")
+    print(f"Période:                {data.index[0]} à {data.index[-1]}")
+    print("=" * 50)
+    print()
+    
     # Test de l'environnement avec des actions aléatoires
     print("TEST AVEC ACTIONS ALÉATOIRES")
-=======
-    print("\n TEST EN MODE LIVE AVEC WEBSOCKET (AAPL)")
->>>>>>> 4e54da54
     print("=" * 50)
     
     env_live = TradingEnv(config=config, live=True, symbol="AAPL")
